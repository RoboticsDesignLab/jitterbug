%%%%%%%%%%%%%%%%%%%%%%%%%%%%%%%%%%%%%%%%%%%%%%%%%%%%%%%%%%%%%%%%%%%%%%%%%%%%%%%%
%2345678901234567890123456789012345678901234567890123456789012345678901234567890
%        1         2         3         4         5         6         7         8

% Key links for ICRA2020
% CFP: https://www.icra2020.org/call-for-papers
% PaperPlaza: https://ras.papercept.net/conferences/scripts/start.pl
% Author Guidelines: http://ras.papercept.net/conferences/support/tex.php

\documentclass[letterpaper, 10 pt, conference]{ieeeconf}
%\documentclass[a4paper, 10pt, conference]{ieeeconf}

% This command is only needed if you want to use the \thanks command
\IEEEoverridecommandlockouts

\overrideIEEEmargins

%In case you encounter the following error:
%Error 1010 The PDF file may be corrupt (unable to open PDF file) OR
%Error 1000 An error occurred while parsing a contents stream. Unable to analyze the PDF file.
%This is a known problem with pdfLaTeX conversion filter. The file cannot be opened with acrobat reader
%Please use one of the alternatives below to circumvent this error by uncommenting one or the other
%\pdfobjcompresslevel=0
%\pdfminorversion=4

% See the \addtolength command later in the file to balance the column lengths
% on the last page of the document

\usepackage{amsmath,amssymb,bm}
\usepackage{textcomp,gensymb}
\usepackage{tabularx,booktabs}
\usepackage{array,subcaption}
\usepackage{enumitem}
\usepackage{graphicx}
\usepackage{hyperref}
\usepackage{color,soul}

\captionsetup[table]{
    justification=centerlast,
    textfont=small,
}

\graphicspath{{figures/}}

% Set a style for an entire table row
\newcolumntype{$}{>{\global\let\currentrowstyle\relax}}
\newcolumntype{^}{>{\currentrowstyle}}
\newcommand{\rowstyle}[1]{\gdef\currentrowstyle{#1}%
    #1\ignorespaces
}

% Some small icons we use in the text
\newcommand{\com}{\,\includegraphics[width=9pt]{ico-com}\,}
\newcommand{\hinge}{\,\includegraphics[width=9pt]{ico-hinge}\,}
\newcommand{\motor}{\,\includegraphics[width=9pt]{ico-motor}\,}

\usepackage{lipsum}

\title{
    \LARGE \bf%
    A Reduced-Order Approach to Assist with Reinforcement Learning for Underactuated Robotics
}

\author{
    J\'er\'emy Augot$^{1,2}$, Aaron J. Snoswell$^{2}$ and Surya P. N. Singh$^{2}$
    % <-this % stops a space
    \thanks{
        $^{1}$Ecole CentraleSup\'elec, Paris, France
    }%
    \thanks{
        $^{2}$The Robotics Design Lab at The University of Queensland, Brisbane, Australia
    }%
}

\begin{document}

\maketitle
\thispagestyle{empty}
\pagestyle{empty}

%%%%%%%%%%%%%%%%%%%%%%%%%%%%%%%%%%%%%%%%%%%%%%%%%%%%%%%%%%%%%%%%%%%%%%%%%%%%%%%%
\begin{abstract}

\hl{add me :-) - Lorem ipsum dolor sit amet, consectetur adipiscing elit. Etiam ultrices nisl at condimentum ultricies. Sed vitae odio magna. Maecenas faucibus volutpat auctor. Nulla facilisi. Etiam aliquam ex nunc, tempus sollicitudin magna dapibus ut. Nulla aliquet felis ante, et dignissim urna viverra sit amet. Aenean aliquet ex id venenatis condimentum. Fusce dui turpis, malesuada non risus vel, vestibulum tincidunt eros.}

\end{abstract}

%%%%%%%%%%%%%%%%%%%%%%%%%%%%%%%%%%%%%%%%%%%%%%%%%%%%%%%%%%%%%%%%%%%%%%%%%%%%%%%%
\section{Introduction}

As robots become increasingly variable and compliant they become more capable, and complex.
Underactuated robots, for example, provide great design freedom, yet their adoption has been limited by the need for manual controller designs.

Deep Reinforcement Learning methods offer automated tools for robotic control by identifying a policy that maximizes the expected sum of rewards \cite{henderson2018deep}.
This has been extended to continuous control domains via algorithms such as the Deep Deterministic Policy Gradient (DDPG) \cite{DDPG}, Proximal Policy Optimization (PPO) \cite{PPO}, Soft Actor-Critic (SAC) \cite{SAC}, and Twin Delayed Deep Deterministic (TD3) \cite{TD3}.
The power of these methods comes, in part, from the high-dimensional, nonlinear function approximation of both the policy and the expected value by neural networks.
The dimensionality of these rich representations also presents challenges, particularly for sample collection, stability, and convergence \cite{Islam2017}.
Reducing the order seems a natural approach to addressing these challenges, but doing so directly requires carefully defining suitable (state-space) features as the aforementioned methods are sensitive to the chosen representation \cite{bhatnagar2009convergent}.  

\begin{figure}[t]
    
    \centering
    
    \begin{minipage}[b]{0.49\linewidth}
        \centering
        \includegraphics[width=\linewidth]{katita}
    \end{minipage}
    \begin{minipage}[b]{0.49\linewidth}
        \centering
        \includegraphics[width=\linewidth]{jitterbug}
    \end{minipage}
    
    \setlength{\belowcaptionskip}{-10pt}
    \caption{
        \textbf{The Jitterbug Problem}: The wind-up children's toy `Katita' (left) was the inspiration for our underactuated `Jitterbug' continuous control task (right).
        In the simulated robot the wind-up spring is replaced with a controlled single degree-of-freedom motor.
        For scale, the blue checks on the simulated floor on the right are 1cm in size.
    }
    \label{fig:leader}
    
\end{figure} 

Interestingly, many robots are underactuated by design, or at times, by circumstance (e.g., due to motor saturation).
Such systems achieve their tasks due to the inherent inter-dependence of their actuation states \cite{spong1998underactuated}.
This implicit structure suggests that an (automatic) reduction of the actuation space may make these systems more compatible with (model-free) Deep Reinforcement Learning methods, which, in turn, would allow for more variable underactuated systems.
Towards this, we introduce a highly variable, single actuator robotic locomotion benchmark (the `Jitterbug' problem) based around a passive compliant toy system with tasks of varying difficulty, particularly around the sparsity of the reward signal (see also Fig.~\ref{fig:leader}).

Reduced order approaches are a common strategy in engineering.
An issue herein is that an under-actuated system, such as the Jitterbug problem, is highly variant in state space and thus difficult to explicitly model in an analytic form.
Note that `highly variable' does not imply `chaotic'; that is, the system is deterministic for over short horizons in the state-space.
However, the motion is clearly non-linear due to the contacts and locomotion phases and gaits (indeed, it has been reported that the Katita toy, on which the problem is based, exhibits a `galloping' locomotion mode \cite{jgn.thesis}).
A nonlinear approach for automatically discovering interesting structure in empirical models is unsupervised learning.
Auto-encoders are a well know neural network approach for this that can automatically discover underlying correlations and their interdependencies \cite{AE_hinton2006reducing}.
In this way, initial (random) exploration helps characterize the implicit structure of the (underactuated) action space that then focuses subsequent Deep Reinforcement Learning control policy learning.

The two contributions of this paper are: (1) a consideration of AutoEncoder-based model reduction for Deep Reinforcement Learning in highly variable, underactuated robot domains; and, (2) the introduction and characterization of the Jitterbug Problem as a diverse underactuated robotics task with dynamic, compliant and non-trivial motion in five scenarios of varying gradations of task complexity.
We find that reduced order models can have similar (reward) performance, yet empirically have less training variance and slightly better learning rates.  
The challenging nature of the Jitterbug task may also help inform future research in automatic controls for flexible robots.

<<<<<<< HEAD
\pagebreak
\section{Related Work}

There is a good deal of work, some rather recent, in both the robotics and machine learning communities that is relevant to this work.  The underactuated physical robotics task has the property of continuous states/actions with some correlations between these states.   Thus, the control strategy has to operate over continuous actions, and, ideally, could take advantage of the latent structure. 

\subsection{Deep Reinforcement Learning for Continuous Control}

Reinforcement Learning (RL) methods offer automated tools for controller design of such systems via trail and error \cite{sutton1998reinforcement}, but have been been limited by feature representations and forward models \cite{duan2016benchmarking}. 
Deep Reinforcement Learning algorithms typically address this through the use of deep neural networks for both the policy (`actor') and value function (`critic') which has allowed for operation to the continuous control domain \cite{mnih2015human, DDPG}. 
Such systems may be grouped as using `on-policy' or 'off-policy' learning strategies; where on-policy methods, such as PPO \cite{PPO} and TRPO \cite{TRPO}, are those that use a current policy's action to update the value ($Q$) and off-policy are those methods, such as DDPG \cite{DDPG}, SAC \cite{SAC}, TD3 \cite{TD3}, that update the value via the best action and its total discounted future reward.  

=======

% ------------------------------------------------------------------------------------------------------------------------
\section{Related Work}
% ------------------------------------------------------------------------------------------------------------------------

There is a good deal of work, some rather recent, in both the robotics and machine learning communities that is relevant to this work.  The underactuated physical robotics task has the property of continuous states/actions with some correlations between these states.   Thus, the control strategy has to operate over continuous actions, and, ideally, could take advantage of the latent structure. 

\subsection{Deep Reinforcement Learning for Continuous Control}

Reinforcement Learning (RL) methods offer automated tools for controller design of such systems via trail and error \cite{sutton1998reinforcement}, but have been been limited by feature representations and forward models \cite{duan2016benchmarking}. 
Deep Reinforcement Learning algorithms typically address this through the use of deep neural networks for both the policy (`actor') and value function (`critic') which has allowed for operation to the continuous control domain \cite{mnih2015human, DDPG}. 
Such systems may be grouped as using `on-policy' or 'off-policy' learning strategies; where on-policy methods, such as PPO \cite{PPO} and TRPO \cite{TRPO}, are those that use a current policy's action to update the value ($Q$) and off-policy are those methods, such as DDPG \cite{DDPG}, SAC \cite{SAC}, TD3 \cite{TD3}, that update the value via the best action and its total discounted future reward.  

>>>>>>> e2065f84
In the context of highly variable, underactuated robotics, on-policy methods may exhibit have lower sample efficiency as they would require new samples to be collected for each gradient step \cite{SAC}.   Conversely, off-policy methods may utilize a replay buffer to minimize correlations between samples \cite{DDPG}, but may have difficulties with brittleness to state-space parameters, stability and convergence \cite{bhatnagar2009convergent}.  In both cases, however, reducing the dimensionality and using a more aligned state-space may reduce these issues. 


\subsection{Reduced Order Approaches for Underactuated Robotics}

Underactuated robots are fundamentally correlated in their actuation space  \cite{tedrake2009underactuated}.
When a model is available control strategies including from optimal control \cite{betts2010practical}, direct collocation \cite{von1993numerical}, and trajectory optimization \cite{kalakrishnan2011stomp} have been applied.
Some novel robots, such as compliant legged robots or soft robots, tend to exhibit complex dynamics that do stymie dynamical system and model reduction approaches as an explicit physical model may not be available \cite{nakajima2015information}.

<<<<<<< HEAD
Model reduction is a common strategy in robotics, linear dynamical systems, and machine learning \cite{betts2010practical, sutton1998reinforcement}.   Variations of this approach include method such as: model linearizion, mixing of open-loop and (typically linear) closed-loop control \cite{kolter2010probabilistic}, and tunable models \cite{maeda2011tuned}.  The issue with these approaches is that system model(s) are essentially needed.  

Alternatively, statistical methods allow for empirical model.  An approach, such as Principle Components Analysis (PCA), may help `reduce' this empirical model by trying to identify linearly uncorrelated values.  However, the highly variable of the robot and the piecewise nature of contact (e.g., in legged locomotion or grasping) are better described by non-linear models and non-Gaussian distributions.  

=======
>>>>>>> e2065f84
Given that actuation space for underactuated robots is structured, an autoencoder would be able to automatically discover some of these correlations \cite{AE_hinton2006reducing, ngsparse}.
A concern, however, is that the reduced model is not always intuitive, which would complicate the subsequent synchronization with a model based control strategy.
In this way model-free deep reinforcement learning continuous control methods are rather compatible with an autoencoder's reduced state description.

<<<<<<< HEAD

In the underactuated domain, these ideas have been used to get an empirical model that then inform subsequent model-based control.  For example, Nagabandi, \emph{et al.} \cite{nagabandi2018learning} use a small legged robot in which a neural network forecasts the robot's state at the next timestep which is then used via Model Predictive Control (MPC).  Nishimura, \emph{et al.} use an autoencoder in a similar fashion to inform manipulation with a soft-gripper \cite{nishimura2017thin}.  In both these cases the control model is analytic and the engineering effort is needed to synchronize the empirical model with the controller, which can limit the types of policies and strategies that the robot can learn and execute.  
More generally, model-based methods enjoy sample efficiency, but pose challenges of generalization due the control's model and its assumptions.  

In the machine learning domain, the combination of an autoencoder and deep reinforcement network has been considered for various contexts. 
This has been particularly effective in cases with very high dimensional inputs, such as from video, for low-dimensional independent constraints, such as obstacle locations \cite{finn2016deep, bitzer2010using, lynch2019learning}.  
It has have shown promise in a host of challenging applications including visualmotor learning \cite{finn2016deep} and VR teleoperation \cite{zhang2018deep}. 

The system architecture of this work relates to Lange, \emph{et al.} \cite{lange2010deep} in that we train an autoencoder network, remove the decoder side, and then use the remaining encoder network to compress the input features that are used as part of a Deep Reinforcement Learning control policy search.  In contrast to this work, we do see a benefit with a random policy, sparing the need for a `hint-to-goal' heuristic.  This idea has also been considered more recently by Kimura \cite{kimura2018daqn} for reducing the number of trials during the RL policy training phase.   
Also, in this work, the task is slightly different in that the action space is correlated not only across states, but also across subsequent states in time.  

\section{Method}
=======

In the underactuated domain, these ideas have been used to get an empirical model that then inform subsequent model-based control.  For example, Nagabandi, \emph{et al.} \cite{nagabandi2018learning} use a small legged robot in which a neural network forecasts the robot's state at the next timestep which is then used via Model Predictive Control (MPC).  Nishimura, \emph{et al.} use an autoencoder in a similar fashion to inform manipulation with a soft-gripper \cite{nishimura2017thin}.  In both these cases the control model is analytic and the engineering effort is needed to synchronize the empirical model with the controller, which can limit the types of policies and strategies that the robot can learn and execute.  
More generally, model-based methods enjoy sample efficiency, but pose challenges of generalization due the control's model and its assumptions.  

In the machine learning domain, the combination of an autoencoder and deep reinforcement network has been considered for various contexts. 
This has been particularly effective in cases with very high dimensional inputs, such as from video, for low-dimensional independent constraints, such as obstacle locations \cite{finn2016deep, bitzer2010using, lynch2019learning}.  
It has have shown promise in a host of challenging applications including visualmotor learning \cite{finn2016deep} and VR teleoperation \cite{zhang2018deep}. 

The system architecture of this work relates to Lange, \emph{et al.} \cite{lange2010deep} in that we train an autoencoder network, remove the decoder side, and then use the remaining encoder network to compress the input features that are used as part of a Deep Reinforcement Learning control policy search.  In contrast to this work, we do see a benefit with a random policy, sparing the need for a `hint-to-goal' heuristic.  This idea has also been considered more recently by Kimura \cite{kimura2018daqn} for reducing the number of trials during the RL policy training phase.   
Also, in this work, the task is slightly different in that the action space is correlated not only across states, but also across subsequent states in time.  



% ------------------------------------------------------------------------------------------------------------------------
\section{Method}
% ------------------------------------------------------------------------------------------------------------------------

We use the intuition that an underactuated system has correlations between states %(otherwise it would be uncontrollable for said states)
and thus there is a lower-dimensional representation that could describe this process. 
>>>>>>> e2065f84

\begin{figure}[t]
    \centering
    \includegraphics[width=\linewidth]{fig-system-arch}
    \caption{
        The architecture of our system.
    }
    \label{fig:system-arch}
\end{figure}

<<<<<<< HEAD
We use the intuition that an underactuated system has correlations between states %(otherwise it would be uncontrollable for said states)
and thus there is a lower-dimensional representation that could describe this process. 

\hl{Lorem ipsum dolor sit amet, consectetur adipiscing elit. Etiam ultrices nisl at condimentum ultricies. Sed vitae odio magna. Maecenas faucibus volutpat auctor. Nulla facilisi. Etiam aliquam ex nunc, tempus sollicitudin magna dapibus ut. Nulla aliquet felis ante, et dignissim urna viverra sit amet. Aenean aliquet ex id venenatis condimentum. Fusce dui turpis, malesuada non risus vel, vestibulum tincidunt eros.}
=======
>>>>>>> e2065f84

\hl{Lorem ipsum dolor sit amet, consectetur adipiscing elit. Etiam ultrices nisl at condimentum ultricies. Sed vitae odio magna. Maecenas faucibus volutpat auctor. Nulla facilisi. Etiam aliquam ex nunc, tempus sollicitudin magna dapibus ut. Nulla aliquet felis ante, et dignissim urna viverra sit amet. Aenean aliquet ex id venenatis condimentum. Fusce dui turpis, malesuada non risus vel, vestibulum tincidunt eros.}

\hl{Lorem ipsum dolor sit amet, consectetur adipiscing elit. Etiam ultrices nisl at condimentum ultricies. Sed vitae odio magna. Maecenas faucibus volutpat auctor. Nulla facilisi. Etiam aliquam ex nunc, tempus sollicitudin magna dapibus ut. Nulla aliquet felis ante, et dignissim urna viverra sit amet. Aenean aliquet ex id venenatis condimentum. Fusce dui turpis, malesuada non risus vel, vestibulum tincidunt eros.}

<<<<<<< HEAD
\section{A Novel, Underactuated Control Benchmark}
=======
>>>>>>> e2065f84

% ------------------------------------------------------------------------------------------------------------------------
\section{A Novel, Underactuated Control Benchmark}
% ------------------------------------------------------------------------------------------------------------------------
We implemented our Jitterbug benchmark using the DeepMind Control Suite (DMC) framework \cite{Tassa2018DMC}.
DMC is a framework and set of benchmark tasks for continuous control published by Google DeepMind in 2018.
DMC benchmarks consist of a \emph{domain} defining a robotic and environment model and \emph{tasks} which are instances of that domain with specific MDP structure

DMC uses the robust Multi-Joint dynamics with Contact (MuJoCo) robotics physics engine for simulation \cite{Todorov2012MuJoCo}.
To aid comparison across tasks, DMC imposes constraints on rewards ($R \in [0, 1]$) and episode length ($H = 1000$).
As such, for any DMC task, cumulative episode return $\approx 1000$ indicates success.

DMC tasks are compatible subsets of the popular OpenAI Gym framework \cite{Brockman2016Gym}, meaning many popular RL algorithm frameworks can be used with these benchmarks.
For our evaluations, we used the \texttt{stable\_baselines} library of RL algorithms \cite{Hill2018Stable}, which is derived from the OpenAI \texttt{baselines} package \cite{Dhariwal2017Baselines}.

\subsection{The Jitterbug Domain}

\begin{figure}[t]
    \centering
    \includegraphics[width=\linewidth]{fig-jitterbug-parts}
    \caption[
        Schematic representation of the Jitterbug model.
        Individual rigid bodies are in different colours and we highlight the position of the center of mass, hinge joints and the single motor.
    ]{
        Schematic representation of the Jitterbug model.
        Individual rigid bodies are in different colours and we highlight the position of the center of mass (\protect\com), hinge joints  (\protect\hinge) and the single motor (\protect\motor).
    }
    \label{fig:parts}
\end{figure}

Our Jitterbug model was inspired by the children's toy Katita (Figure~\ref{fig:leader}).
We aimed to reproduce the physical dynamics of this toy while enabling control by replacing the wind-up spring with a single actuator of equivalent torque.
Our Jitterbug model conforms to the dimensions and mass of the Katita, however we replace the wind-up spring with a controlled single degree-of-freedom torque actuator.
We retain the (non-functional) wind up crank to more closely model the mass distribution of the physical Katita.
Figure~\ref{fig:parts} shows the schematic composition of our simulated Jitterbug model.

We used high-speed recording and visual tachometry to measure the Katita motor speed and leg vibration modes.
By reverse-engineering the Katita gearbox we estimated the torque output of the drive spring and configured the MuJoCo actuator appropriately.
We modelled the legs as rigid bodies with shoulder and elbow hinge joints.
The hinge stiffness was manually tuned to reproduce the dominant leg vibration mode observed in our high-speed footage.
The Jitterbug model density was set using standard values for stainless steel ($7700$ kg/m$^3$) for the body and tough plastic ($1100$ kg/m$^3$) for the feet.

Due to the importance of contact and stiff dynamics in the Jitterbug's locomotion, we found it necessary to adjust MuJoCo's default settings, selecting an integration timestep of 0.0002s and semi-implicit Euler integration.
To simplify the control problem, we use a control timestep of 0.01s.
Thus, one step in the MDP results in 50 steps of the physics simulation and corresponds to 10ms of elapsed time.
Accordingly, an episode (1000 MDP steps) corresponds to 10s of elapsed time.
As is standard practice, during the time between control steps the most recent commanded action is repeated.
With these settings we qualitatively observed a close correspondence between the Katita and the simulated dynamics under constant motor actuation on the Jitterbug.

DMC supports the definition of physically-based camera models to enable learning from raw pixels if desired.
We defined several cameras for the Jitterbug domain including an overhead, tracking and ego-centric view.

\subsection{The Jitterbug Task Suite}

The Jitterbug dynamics naturally induce very high variance motion under a range of motor velocities.
We defined a collection of five tasks of increasing difficulty based on the Jitterbug domain.
The tasks were designed with increasingly sparse reward signals to increase the difficulty.

For all tasks we choose $\gamma = 0.99$ and consider a task solved when cumulative episode reward is $\gtrapprox 900$.
In all tasks the Jitterbug is reset to a random pose near the origin at the start of an episode.
All tasks have a single continuous action controlling the motor $\mathcal{A} = [-1, 1]$ (larger/smaller values are clipped).
All tasks also share the same continuous state space $\text{dim}(\mathcal{S}) = 31$ but differ in the size of the observation space.

For each task, we report ($\text{dim}(\mathcal{O})$) and a brief description of the reward structure.
Tasks are reported here in approximate order of increasing difficulty.

\begin{enumerate}[topsep=8pt, partopsep=0pt]
    
    \item \emph{Move From Origin} (15): The Jitterbug must move away from the origin in any direction.
    Note that a sufficiently fast constant motor velocity is sufficient to solve this task.
    
    \item \emph{Face In Direction} (16): The Jitterbug must rotate to face in a randomly selected yaw direction.
    
    \item \emph{Move In Direction} (19): The Jitterbug is rewarded for velocity in a randomly selected direction in the X, Y plane.
    
    \item \emph{Move To Position} (18): The Jitterbug must move to a randomly selected position in the X, Y plane.
    
    \item \emph{Move To Pose} (19): The Jitterbug must move to a randomly selected position in the X, Y plane and rotate to face in a randomly selected yaw direction.
    Note that due to the multiplication of position and yaw reward components, this task has a \emph{very} sparse reward signal.
    
\end{enumerate}

In addition, for all tasks the Jitterbug must remain upright to achieve reward.
Falling does not terminate the episode early as the leg dynamics are sufficiently springy that bouncing into the upright pose again can allow recovery from this condition (albeit at the loss of some reward).
Indeed - we observed some learned strategies that appeared to utilize this mode of locomotion!

\section{Experiments}
<<<<<<< HEAD
=======

\subsection{Characterizing The Jitterbug Tasks}
% To verify feasibility, we hand-crafted heuristic policies that can solve each task.
% To characterize the difficulty of the Jitterbug task suite, we performed preliminary hyper-parameter tuning to select reasonable settings and trained several RL algorithms on the tasks.

% Figure~\ref{fig:rl-perf} reports training curves for example on- and off-policy algorithms.
% We contrast the performance of PPO (an on-policy method) and DDPG (an off-policy method).
% We also overlay the performance of our heuristic policies for comparison.
% Each figure shows the median and 10\textsuperscript{th} - 90\textsuperscript{th} percentile episode return across 10 different seeds.

% Our selected hyper-parameters are reported in Table~\ref{tab:hyper-params}.
% For all cases, we used fully-connected neural networks with hidden layers of size 350 and 250 with ReLU activation.
% Where applicable, we use separate networks for the actor and critic (i.e. no shared weights).

% We ran additional experiments using TRPO, A2C and SAC and observed similar performance to the reported results.
% Training curves for these algorithms are not included here for brevity.
>>>>>>> e2065f84

\begin{table}[t]
    
    \centering
    \caption{
        Algorithm hyper-parameters for DDPG and PPO.
        Bold items were changed from the defaults offered by the \texttt{stable\_baselines} package.
    }
    \label{tab:hyper-params}
    \medskip
    
    {\def\arraystretch{1.2}
        \begin{tabularx}{0.95\linewidth}{$ X ^ c ^ >{\raggedleft\arraybackslash}p{2.5cm}}
            
            \toprule
            
            Parameter & \phantom{abc} & Value \\
            \midrule
            
            \emph{Shared} & & \\[1pt]
            \quad Optimizer & & Adam \cite{Adam} \\
            \rowstyle{\bfseries} \quad Learning Rate (\boldmath$\alpha$) & & 1{\tiny E}\textsuperscript{--4} \\
            \quad Network Architecture(s) & & Fully Connected \\
            \quad Number of Hidden Layers & & 2 \\
            \rowstyle{\bfseries} \quad Hidden Layer Sizes & & [350, 250] \\
            \rowstyle{\bfseries} \quad Activation Functions & & ReLU \\
            [6pt]
            
            \emph{DDPG} & & \\[1pt]
            \rowstyle{\bfseries} \quad Batch Size & & 256 \\
            \quad Training Steps & & 50 \\
            \quad Rollout and Evaluation Steps & & 100 \\
            \rowstyle{\bfseries} \quad Replay Buffer Size & & 1{\tiny E}\textsuperscript{6} \\
            \quad Soft Update Coefficient ($\tau$) & & 1{\tiny E}\textsuperscript{--3} \\
            \quad Parameter Noise & & None \\
            \rowstyle{\bfseries} \quad Action Noise & & Ornstein-Uhlenbeck \\
            \multicolumn{3}{r}{\boldmath$\mu = 0.3, \sigma = 0.3, \theta = 0.15$} \\
            [6pt]
            
            \emph{PPO} & & \\[1pt]
            \rowstyle{\bfseries} \quad Steps / Environment / Update & & 256 \\
            \rowstyle{\bfseries} \quad Entropy Coefficient & & 1{\tiny E}\textsuperscript{--2} \\
            \quad Value Function Coefficient & & 0.5 \\
            \quad Max Gradient Norm & & 0.5 \\
            \quad Bias-Variance Coefficient ($\lambda$) & & 0.95 \\
            \quad Minibatches & & 4 \\
            \quad Policy Clipping Range & & 0.2 \\
            \quad Value Clipping Range & & None \\
            \quad Surrogate Optimization Epochs & & 4 \\
            [6pt]
            
            \bottomrule
            
        \end{tabularx}
    }
    
\end{table}

\subsection{Characterizing Learned Policies}
To verify feasibility, we hand-crafted heuristic policies that can solve each task.
To characterize the difficulty of the Jitterbug task suite, we performed preliminary hyper-parameter tuning to select reasonable settings and trained several RL algorithms on the tasks.


Figure~\ref{fig:rl-perf} reports training curves for example on- and off-policy algorithms.
We contrast the performance of PPO (an on-policy method) and DDPG (an off-policy method).
We also overlay the performance of our heuristic policies for comparison.
Each figure shows the median and 10\textsuperscript{th} - 90\textsuperscript{th} percentile episode return across 10 different seeds.

Our selected hyper-parameters are reported in Table~\ref{tab:hyper-params}.
For all cases, we used fully-connected neural networks with hidden layers of size 350 and 250 with ReLU activation.
Where applicable, we use separate networks for the actor and critic (i.e. no shared weights).

We ran additional experiments using TRPO, A2C and SAC and observed similar performance to the reported results.
Training curves for these algorithms are not included here for brevity.

\subsection{Characterising Learned Policies}

\begin{figure}[t]
    \centering
    \includegraphics[width=\linewidth]{fig-motor-hist}
    \caption{
        Characterising policy behaviours for the \emph{Move In Direction} task.
        We plot the distribution of motor velocities across many episodes for a successful policy (green) and unsuccessful policy (orange).
        The successful policy learns to pulse the motor in alternating directions as indicated by the spikes near $\pm 1$ in the x-axis.
        Interestingly, this is the same strategy used by our heuristic policies.
        In contrast, the unsuccessful policy gets stuck in a local minima where the motor is continuously driven in one direction.
    }
    \label{fig:motor-hist}
\end{figure}

\begin{figure}[t]
    \centering
    \includegraphics[width=\linewidth]{fig-heatmap}
    \caption{
        Heatmap showing Jitterbug position over 100 episodes before (left) and after (right) training DDPG on the task \emph{Move In Direction}.
        In the second figure, to evaluate the agent, the target direction was fixed at $+45\degree$.
    }
    \label{fig:heatmap}
\end{figure}

To verify the learned policies were sensible (i.e. to confirm the absence of `reward hacking') we qualitatively and quantitatively investigated the exhibited behaviors.

We observed that a key difference between successful and unsuccessful trained policies seemed to be the ability to learn piecewise control functions.
For example, for all tasks but \emph{Move From Origin}, achieving high reward requires careful modulation of the reactive torque applied to the Jitterbug body by the motor counterweight.
One way to achieve this is by pulsing the motor in different directions -- this is the method we use in our heuristic policies.
We observed that successful policies learned to pulse the motor in short bursts in alternating directions (e.g. $\sim180\degree$ at a time), whereas unsuccessful policies would often drive the motor continuously (Figure~\ref{fig:motor-hist}).
In doing so, the successful policies were able to achieve high cumulative episode return, and accomplish the high-level task encoded by the reward (Figure~\ref{fig:heatmap}).

\subsection{Learning Reduced-Order Representations}

\begin{figure}[t]
    \centering
    \includegraphics[width=\linewidth]{fig-autoencoder}
    \caption{
        WE used a De-Noising AutoEncoder as a means to learn a reduced-order state representation.
    }
    \label{fig:autoencoder}
\end{figure}

We use a De-noising AutoEncoder approach to learn a reduced-order observation representation (Figure~\ref{fig:autoencoder}).
Input states $X$ are corrupted by adding random unbiased noise to each of the features $X_\text{corr} = X + \mathcal{N}(0, 0.1)$.
The AutoEncoder is then trained with input corrupted data $X_{corr}$ and uncorrupted target labels $X$.
We implement this using the mid-level API in the \texttt{tensorflow} library \cite{Abadi2015Tensorflow}.
To optimize the AutoEncoder network we use the Mean Squared Error between the output $Y$ and the original data $X$ as a loss and use the Adam optimizer with default settings \cite{Adam}.

Training data were gathered by running a random policy on the Jitterbug for 5 million steps, and we used 80\% of this data for training and 20\% as a held-out test set.
Once trained, the decoder side of the AutoEncoder was discarded and the encoder used to provide an augmented observation representation to a Deep Reinforcement Learning algorithm.
<<<<<<< HEAD

% ------------------------------------------------------------------------------------------------------------------------
\section{Discussion And Conclusion}
% ------------------------------------------------------------------------------------------------------------------------
%%\subsection{Reduced-Order Deep Reinforcement Learning}

\hl{Lorem ipsum dolor sit amet, consectetur adipiscing elit. Etiam ultrices nisl at condimentum ultricies. Sed vitae odio magna. Maecenas faucibus volutpat auctor. Nulla facilisi. Etiam aliquam ex nunc, tempus sollicitudin magna dapibus ut. Nulla aliquet felis ante, et dignissim urna viverra sit amet. Aenean aliquet ex id venenatis condimentum. Fusce dui turpis, malesuada non risus vel, vestibulum tincidunt eros.}

<<<<<<< HEAD
\section{Discussion and Conclusion}

=======
>>>>>>> e2065f84
\hl{Lorem ipsum dolor sit amet, consectetur adipiscing elit. Etiam ultrices nisl at condimentum ultricies. Sed vitae odio magna. Maecenas faucibus volutpat auctor. Nulla facilisi. Etiam aliquam ex nunc, tempus sollicitudin magna dapibus ut. Nulla aliquet felis ante, et dignissim urna viverra sit amet. Aenean aliquet ex id venenatis condimentum. Fusce dui turpis, malesuada non risus vel, vestibulum tincidunt eros.}



%\addtolength{\textheight}{-12cm}   % This command serves to balance the column lengths
                                  % on the last page of the document manually. It shortens
                                  % the textheight of the last page by a suitable amount.
                                  % This command does not take effect until the next page
                                  % so it should come on the page before the last. Make
                                  % sure that you do not shorten the textheight too much.

%%%%%%%%%%%%%%%%%%%%%%%%%%%%%%%%%%%%%%%%%%%%%%%%%%%%%%%%%%%%%%%%%%%%%%%%%%%%%%%%

<<<<<<< HEAD
%\section*{APPENDIX}

%\lipsum[1]

\section*{Acknowledgment}
=======


%%%%%%%%%%%%%%%%%%%%%%%%%%%%%%%%%%%%%%%%%%%%%%%%%%%%%%%%%%%%%%%%%%%%%%%%%%%%%%%%



%%%%%%%%%%%%%%%%%%%%%%%%%%%%%%%%%%%%%%%%%%%%%%%%%%%%%%%%%%%%%%%%%%%%%%%%%%%%%%%%
% ------------------------------------------------------------------------------------------------------------------------
\section*{Appendix}
% ------------------------------------------------------------------------------------------------------------------------

% ------------------------------------------------------------------------------------------------------------------------
\section*{Acknowledgment}
% ------------------------------------------------------------------------------------------------------------------------
>>>>>>> e2065f84

We thank Dr. Hanna Kurniawati at the ANU Robust Decision-making and Learning Laboratory for discussions and simulation assistance.
This research was partly supported by an Australian Research Council Discovery Project (DP160100714).
A. J. Snoswell is supported in part through and Australian Government Research Training Program Scholarship. 


%%%%%%%%%%%%%%%%%%%%%%%%%%%%%%%%%%%%%%%%%%%%%%%%%%%%%%%%%%%%%%%%%%%%%%%%%%%%%%%%

\bibliographystyle{ieeetr}
\bibliography{root}

\begin{figure*}[p]
    
    \centering
    \includegraphics[height=0.94\textheight]{fig-rl-perf}
    
    \caption{
        \textbf{Characterizing the Jitterbug task suite.}
        We compare the training progress of DDPG and PPO up to 6 million training steps (6000 episodes).
        We show median (solid line) and the 10\textsuperscript{th} and 90\textsuperscript{th} quartiles (shaded area) of per-episode episode return across 10 random seeds in each figure.
        A task is considered 'solved' if the trained agent consistently scores $\gtrapprox 900$ return per episode (red line).
        All plots are filtered with a 20{\tiny E}\textsuperscript{3} step moving average filter.
    }
    
    \label{fig:rl-perf}
\end{figure*}

\end{document}<|MERGE_RESOLUTION|>--- conflicted
+++ resolved
@@ -137,7 +137,6 @@
 We find that reduced order models can have similar (reward) performance, yet empirically have less training variance and slightly better learning rates.  
 The challenging nature of the Jitterbug task may also help inform future research in automatic controls for flexible robots.
 
-<<<<<<< HEAD
 \pagebreak
 \section{Related Work}
 
@@ -149,21 +148,6 @@
 Deep Reinforcement Learning algorithms typically address this through the use of deep neural networks for both the policy (`actor') and value function (`critic') which has allowed for operation to the continuous control domain \cite{mnih2015human, DDPG}. 
 Such systems may be grouped as using `on-policy' or 'off-policy' learning strategies; where on-policy methods, such as PPO \cite{PPO} and TRPO \cite{TRPO}, are those that use a current policy's action to update the value ($Q$) and off-policy are those methods, such as DDPG \cite{DDPG}, SAC \cite{SAC}, TD3 \cite{TD3}, that update the value via the best action and its total discounted future reward.  
 
-=======
-
-% ------------------------------------------------------------------------------------------------------------------------
-\section{Related Work}
-% ------------------------------------------------------------------------------------------------------------------------
-
-There is a good deal of work, some rather recent, in both the robotics and machine learning communities that is relevant to this work.  The underactuated physical robotics task has the property of continuous states/actions with some correlations between these states.   Thus, the control strategy has to operate over continuous actions, and, ideally, could take advantage of the latent structure. 
-
-\subsection{Deep Reinforcement Learning for Continuous Control}
-
-Reinforcement Learning (RL) methods offer automated tools for controller design of such systems via trail and error \cite{sutton1998reinforcement}, but have been been limited by feature representations and forward models \cite{duan2016benchmarking}. 
-Deep Reinforcement Learning algorithms typically address this through the use of deep neural networks for both the policy (`actor') and value function (`critic') which has allowed for operation to the continuous control domain \cite{mnih2015human, DDPG}. 
-Such systems may be grouped as using `on-policy' or 'off-policy' learning strategies; where on-policy methods, such as PPO \cite{PPO} and TRPO \cite{TRPO}, are those that use a current policy's action to update the value ($Q$) and off-policy are those methods, such as DDPG \cite{DDPG}, SAC \cite{SAC}, TD3 \cite{TD3}, that update the value via the best action and its total discounted future reward.  
-
->>>>>>> e2065f84
 In the context of highly variable, underactuated robotics, on-policy methods may exhibit have lower sample efficiency as they would require new samples to be collected for each gradient step \cite{SAC}.   Conversely, off-policy methods may utilize a replay buffer to minimize correlations between samples \cite{DDPG}, but may have difficulties with brittleness to state-space parameters, stability and convergence \cite{bhatnagar2009convergent}.  In both cases, however, reducing the dimensionality and using a more aligned state-space may reduce these issues. 
 
 
@@ -173,18 +157,10 @@
 When a model is available control strategies including from optimal control \cite{betts2010practical}, direct collocation \cite{von1993numerical}, and trajectory optimization \cite{kalakrishnan2011stomp} have been applied.
 Some novel robots, such as compliant legged robots or soft robots, tend to exhibit complex dynamics that do stymie dynamical system and model reduction approaches as an explicit physical model may not be available \cite{nakajima2015information}.
 
-<<<<<<< HEAD
-Model reduction is a common strategy in robotics, linear dynamical systems, and machine learning \cite{betts2010practical, sutton1998reinforcement}.   Variations of this approach include method such as: model linearizion, mixing of open-loop and (typically linear) closed-loop control \cite{kolter2010probabilistic}, and tunable models \cite{maeda2011tuned}.  The issue with these approaches is that system model(s) are essentially needed.  
-
-Alternatively, statistical methods allow for empirical model.  An approach, such as Principle Components Analysis (PCA), may help `reduce' this empirical model by trying to identify linearly uncorrelated values.  However, the highly variable of the robot and the piecewise nature of contact (e.g., in legged locomotion or grasping) are better described by non-linear models and non-Gaussian distributions.  
-
-=======
->>>>>>> e2065f84
 Given that actuation space for underactuated robots is structured, an autoencoder would be able to automatically discover some of these correlations \cite{AE_hinton2006reducing, ngsparse}.
 A concern, however, is that the reduced model is not always intuitive, which would complicate the subsequent synchronization with a model based control strategy.
 In this way model-free deep reinforcement learning continuous control methods are rather compatible with an autoencoder's reduced state description.
 
-<<<<<<< HEAD
 
 In the underactuated domain, these ideas have been used to get an empirical model that then inform subsequent model-based control.  For example, Nagabandi, \emph{et al.} \cite{nagabandi2018learning} use a small legged robot in which a neural network forecasts the robot's state at the next timestep which is then used via Model Predictive Control (MPC).  Nishimura, \emph{et al.} use an autoencoder in a similar fashion to inform manipulation with a soft-gripper \cite{nishimura2017thin}.  In both these cases the control model is analytic and the engineering effort is needed to synchronize the empirical model with the controller, which can limit the types of policies and strategies that the robot can learn and execute.  
 More generally, model-based methods enjoy sample efficiency, but pose challenges of generalization due the control's model and its assumptions.  
@@ -197,53 +173,24 @@
 Also, in this work, the task is slightly different in that the action space is correlated not only across states, but also across subsequent states in time.  
 
 \section{Method}
-=======
-
-In the underactuated domain, these ideas have been used to get an empirical model that then inform subsequent model-based control.  For example, Nagabandi, \emph{et al.} \cite{nagabandi2018learning} use a small legged robot in which a neural network forecasts the robot's state at the next timestep which is then used via Model Predictive Control (MPC).  Nishimura, \emph{et al.} use an autoencoder in a similar fashion to inform manipulation with a soft-gripper \cite{nishimura2017thin}.  In both these cases the control model is analytic and the engineering effort is needed to synchronize the empirical model with the controller, which can limit the types of policies and strategies that the robot can learn and execute.  
-More generally, model-based methods enjoy sample efficiency, but pose challenges of generalization due the control's model and its assumptions.  
-
-In the machine learning domain, the combination of an autoencoder and deep reinforcement network has been considered for various contexts. 
-This has been particularly effective in cases with very high dimensional inputs, such as from video, for low-dimensional independent constraints, such as obstacle locations \cite{finn2016deep, bitzer2010using, lynch2019learning}.  
-It has have shown promise in a host of challenging applications including visualmotor learning \cite{finn2016deep} and VR teleoperation \cite{zhang2018deep}. 
-
-The system architecture of this work relates to Lange, \emph{et al.} \cite{lange2010deep} in that we train an autoencoder network, remove the decoder side, and then use the remaining encoder network to compress the input features that are used as part of a Deep Reinforcement Learning control policy search.  In contrast to this work, we do see a benefit with a random policy, sparing the need for a `hint-to-goal' heuristic.  This idea has also been considered more recently by Kimura \cite{kimura2018daqn} for reducing the number of trials during the RL policy training phase.   
-Also, in this work, the task is slightly different in that the action space is correlated not only across states, but also across subsequent states in time.  
-
-
-
-% ------------------------------------------------------------------------------------------------------------------------
-\section{Method}
-% ------------------------------------------------------------------------------------------------------------------------
+
+\begin{figure}[t]
+    \centering
+    \includegraphics[width=\linewidth]{fig-system-arch}
+    \caption{
+        The architecture of our system.
+    }
+    \label{fig:system-arch}
+\end{figure}
 
 We use the intuition that an underactuated system has correlations between states %(otherwise it would be uncontrollable for said states)
 and thus there is a lower-dimensional representation that could describe this process. 
->>>>>>> e2065f84
-
-\begin{figure}[t]
-    \centering
-    \includegraphics[width=\linewidth]{fig-system-arch}
-    \caption{
-        The architecture of our system.
-    }
-    \label{fig:system-arch}
-\end{figure}
-
-<<<<<<< HEAD
-We use the intuition that an underactuated system has correlations between states %(otherwise it would be uncontrollable for said states)
-and thus there is a lower-dimensional representation that could describe this process. 
 
 \hl{Lorem ipsum dolor sit amet, consectetur adipiscing elit. Etiam ultrices nisl at condimentum ultricies. Sed vitae odio magna. Maecenas faucibus volutpat auctor. Nulla facilisi. Etiam aliquam ex nunc, tempus sollicitudin magna dapibus ut. Nulla aliquet felis ante, et dignissim urna viverra sit amet. Aenean aliquet ex id venenatis condimentum. Fusce dui turpis, malesuada non risus vel, vestibulum tincidunt eros.}
-=======
->>>>>>> e2065f84
 
 \hl{Lorem ipsum dolor sit amet, consectetur adipiscing elit. Etiam ultrices nisl at condimentum ultricies. Sed vitae odio magna. Maecenas faucibus volutpat auctor. Nulla facilisi. Etiam aliquam ex nunc, tempus sollicitudin magna dapibus ut. Nulla aliquet felis ante, et dignissim urna viverra sit amet. Aenean aliquet ex id venenatis condimentum. Fusce dui turpis, malesuada non risus vel, vestibulum tincidunt eros.}
 
-\hl{Lorem ipsum dolor sit amet, consectetur adipiscing elit. Etiam ultrices nisl at condimentum ultricies. Sed vitae odio magna. Maecenas faucibus volutpat auctor. Nulla facilisi. Etiam aliquam ex nunc, tempus sollicitudin magna dapibus ut. Nulla aliquet felis ante, et dignissim urna viverra sit amet. Aenean aliquet ex id venenatis condimentum. Fusce dui turpis, malesuada non risus vel, vestibulum tincidunt eros.}
-
-<<<<<<< HEAD
 \section{A Novel, Underactuated Control Benchmark}
-=======
->>>>>>> e2065f84
 
 % ------------------------------------------------------------------------------------------------------------------------
 \section{A Novel, Underactuated Control Benchmark}
@@ -331,25 +278,6 @@
 Indeed - we observed some learned strategies that appeared to utilize this mode of locomotion!
 
 \section{Experiments}
-<<<<<<< HEAD
-=======
-
-\subsection{Characterizing The Jitterbug Tasks}
-% To verify feasibility, we hand-crafted heuristic policies that can solve each task.
-% To characterize the difficulty of the Jitterbug task suite, we performed preliminary hyper-parameter tuning to select reasonable settings and trained several RL algorithms on the tasks.
-
-% Figure~\ref{fig:rl-perf} reports training curves for example on- and off-policy algorithms.
-% We contrast the performance of PPO (an on-policy method) and DDPG (an off-policy method).
-% We also overlay the performance of our heuristic policies for comparison.
-% Each figure shows the median and 10\textsuperscript{th} - 90\textsuperscript{th} percentile episode return across 10 different seeds.
-
-% Our selected hyper-parameters are reported in Table~\ref{tab:hyper-params}.
-% For all cases, we used fully-connected neural networks with hidden layers of size 350 and 250 with ReLU activation.
-% Where applicable, we use separate networks for the actor and critic (i.e. no shared weights).
-
-% We ran additional experiments using TRPO, A2C and SAC and observed similar performance to the reported results.
-% Training curves for these algorithms are not included here for brevity.
->>>>>>> e2065f84
 
 \begin{table}[t]
     
@@ -477,23 +405,10 @@
 
 Training data were gathered by running a random policy on the Jitterbug for 5 million steps, and we used 80\% of this data for training and 20\% as a held-out test set.
 Once trained, the decoder side of the AutoEncoder was discarded and the encoder used to provide an augmented observation representation to a Deep Reinforcement Learning algorithm.
-<<<<<<< HEAD
-
-% ------------------------------------------------------------------------------------------------------------------------
+
 \section{Discussion And Conclusion}
-% ------------------------------------------------------------------------------------------------------------------------
-%%\subsection{Reduced-Order Deep Reinforcement Learning}
 
 \hl{Lorem ipsum dolor sit amet, consectetur adipiscing elit. Etiam ultrices nisl at condimentum ultricies. Sed vitae odio magna. Maecenas faucibus volutpat auctor. Nulla facilisi. Etiam aliquam ex nunc, tempus sollicitudin magna dapibus ut. Nulla aliquet felis ante, et dignissim urna viverra sit amet. Aenean aliquet ex id venenatis condimentum. Fusce dui turpis, malesuada non risus vel, vestibulum tincidunt eros.}
-
-<<<<<<< HEAD
-\section{Discussion and Conclusion}
-
-=======
->>>>>>> e2065f84
-\hl{Lorem ipsum dolor sit amet, consectetur adipiscing elit. Etiam ultrices nisl at condimentum ultricies. Sed vitae odio magna. Maecenas faucibus volutpat auctor. Nulla facilisi. Etiam aliquam ex nunc, tempus sollicitudin magna dapibus ut. Nulla aliquet felis ante, et dignissim urna viverra sit amet. Aenean aliquet ex id venenatis condimentum. Fusce dui turpis, malesuada non risus vel, vestibulum tincidunt eros.}
-
-
 
 %\addtolength{\textheight}{-12cm}   % This command serves to balance the column lengths
                                   % on the last page of the document manually. It shortens
@@ -504,33 +419,11 @@
 
 %%%%%%%%%%%%%%%%%%%%%%%%%%%%%%%%%%%%%%%%%%%%%%%%%%%%%%%%%%%%%%%%%%%%%%%%%%%%%%%%
 
-<<<<<<< HEAD
-%\section*{APPENDIX}
-
-%\lipsum[1]
-
 \section*{Acknowledgment}
-=======
-
-
-%%%%%%%%%%%%%%%%%%%%%%%%%%%%%%%%%%%%%%%%%%%%%%%%%%%%%%%%%%%%%%%%%%%%%%%%%%%%%%%%
-
-
-
-%%%%%%%%%%%%%%%%%%%%%%%%%%%%%%%%%%%%%%%%%%%%%%%%%%%%%%%%%%%%%%%%%%%%%%%%%%%%%%%%
-% ------------------------------------------------------------------------------------------------------------------------
-\section*{Appendix}
-% ------------------------------------------------------------------------------------------------------------------------
-
-% ------------------------------------------------------------------------------------------------------------------------
-\section*{Acknowledgment}
-% ------------------------------------------------------------------------------------------------------------------------
->>>>>>> e2065f84
 
 We thank Dr. Hanna Kurniawati at the ANU Robust Decision-making and Learning Laboratory for discussions and simulation assistance.
 This research was partly supported by an Australian Research Council Discovery Project (DP160100714).
 A. J. Snoswell is supported in part through and Australian Government Research Training Program Scholarship. 
-
 
 %%%%%%%%%%%%%%%%%%%%%%%%%%%%%%%%%%%%%%%%%%%%%%%%%%%%%%%%%%%%%%%%%%%%%%%%%%%%%%%%
 
