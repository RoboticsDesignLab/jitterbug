--- conflicted
+++ resolved
@@ -1,255 +1,129 @@
-<<<<<<< HEAD
-
-# Byte-compiled / optimized / DLL files
-__pycache__/
-*.py[cod]
-*$py.class
-
-# C extensions
-*.so
-
-# Distribution / packaging
-.Python
-build/
-develop-eggs/
-dist/
-downloads/
-eggs/
-.eggs/
-lib/
-lib64/
-parts/
-sdist/
-var/
-wheels/
-pip-wheel-metadata/
-share/python-wheels/
-*.egg-info/
-.installed.cfg
-*.egg
-MANIFEST
-
-# PyInstaller
-#  Usually these files are written by a python script from a template
-#  before PyInstaller builds the exe, so as to inject date/other infos into it.
-*.manifest
-*.spec
-
-# Installer logs
-pip-log.txt
-pip-delete-this-directory.txt
-
-# Unit test / coverage reports
-htmlcov/
-.tox/
-.nox/
-.coverage
-.coverage.*
-.cache
-nosetests.xml
-coverage.xml
-*.cover
-.hypothesis/
-.pytest_cache/
-
-# Translations
-*.mo
-*.pot
-
-# Django stuff:
-*.log
-local_settings.py
-db.sqlite3
-
-# Flask stuff:
-instance/
-.webassets-cache
-
-# Scrapy stuff:
-.scrapy
-
-# Sphinx documentation
-docs/_build/
-
-# PyBuilder
-target/
-
-# Jupyter Notebook
-.ipynb_checkpoints
-
-# IPython
-profile_default/
-ipython_config.py
-
-# pyenv
-.python-version
-
-# celery beat schedule file
-celerybeat-schedule
-
-# SageMath parsed files
-*.sage.py
-
-# Environments
-.env
-.venv
-env/
-venv/
-ENV/
-env.bak/
-venv.bak/
-
-# Spyder project settings
-.spyderproject
-.spyproject
-
-# Rope project settings
-.ropeproject
-
-# mkdocs documentation
-/site
-
-# mypy
-.mypy_cache/
-.dmypy.json
-dmypy.json
-
-# Pyre type checker
-.pyre/
-
-# PyCharm project folder
-.idea/
-
-# Ignore videos
-videos/
-=======
-
-# Byte-compiled / optimized / DLL files
-__pycache__/
-*.py[cod]
-*$py.class
-
-# C extensions
-*.so
-
-# Distribution / packaging
-.Python
-build/
-develop-eggs/
-dist/
-downloads/
-eggs/
-.eggs/
-lib/
-lib64/
-parts/
-sdist/
-var/
-wheels/
-pip-wheel-metadata/
-share/python-wheels/
-*.egg-info/
-.installed.cfg
-*.egg
-MANIFEST
-
-# PyInstaller
-#  Usually these files are written by a python script from a template
-#  before PyInstaller builds the exe, so as to inject date/other infos into it.
-*.manifest
-*.spec
-
-# Installer logs
-pip-log.txt
-pip-delete-this-directory.txt
-
-# Unit test / coverage reports
-htmlcov/
-.tox/
-.nox/
-.coverage
-.coverage.*
-.cache
-nosetests.xml
-coverage.xml
-*.cover
-.hypothesis/
-.pytest_cache/
-
-# Translations
-*.mo
-*.pot
-
-# Django stuff:
-*.log
-local_settings.py
-db.sqlite3
-
-# Flask stuff:
-instance/
-.webassets-cache
-
-# Scrapy stuff:
-.scrapy
-
-# Sphinx documentation
-docs/_build/
-
-# PyBuilder
-target/
-
-# Jupyter Notebook
-.ipynb_checkpoints
-
-# IPython
-profile_default/
-ipython_config.py
-
-# pyenv
-.python-version
-
-# celery beat schedule file
-celerybeat-schedule
-
-# SageMath parsed files
-*.sage.py
-
-# Environments
-.env
-.venv
-env/
-venv/
-ENV/
-env.bak/
-venv.bak/
-
-# Spyder project settings
-.spyderproject
-.spyproject
-
-# Rope project settings
-.ropeproject
-
-# mkdocs documentation
-/site
-
-# mypy
-.mypy_cache/
-.dmypy.json
-dmypy.json
-
-# Pyre type checker
-.pyre/
-
-# PyCharm project folder
-.idea/
-
-# Ignore videos
-videos/
-
-# Ignore pickles
-*pkl
-
-# Ignore h5f weight files
-*.h5f
->>>>>>> 7352ad42
+
+# Byte-compiled / optimized / DLL files
+__pycache__/
+*.py[cod]
+*$py.class
+
+# C extensions
+*.so
+
+# Distribution / packaging
+.Python
+build/
+develop-eggs/
+dist/
+downloads/
+eggs/
+.eggs/
+lib/
+lib64/
+parts/
+sdist/
+var/
+wheels/
+pip-wheel-metadata/
+share/python-wheels/
+*.egg-info/
+.installed.cfg
+*.egg
+MANIFEST
+
+# PyInstaller
+#  Usually these files are written by a python script from a template
+#  before PyInstaller builds the exe, so as to inject date/other infos into it.
+*.manifest
+*.spec
+
+# Installer logs
+pip-log.txt
+pip-delete-this-directory.txt
+
+# Unit test / coverage reports
+htmlcov/
+.tox/
+.nox/
+.coverage
+.coverage.*
+.cache
+nosetests.xml
+coverage.xml
+*.cover
+.hypothesis/
+.pytest_cache/
+
+# Translations
+*.mo
+*.pot
+
+# Django stuff:
+*.log
+local_settings.py
+db.sqlite3
+
+# Flask stuff:
+instance/
+.webassets-cache
+
+# Scrapy stuff:
+.scrapy
+
+# Sphinx documentation
+docs/_build/
+
+# PyBuilder
+target/
+
+# Jupyter Notebook
+.ipynb_checkpoints
+
+# IPython
+profile_default/
+ipython_config.py
+
+# pyenv
+.python-version
+
+# celery beat schedule file
+celerybeat-schedule
+
+# SageMath parsed files
+*.sage.py
+
+# Environments
+.env
+.venv
+env/
+venv/
+ENV/
+env.bak/
+venv.bak/
+
+# Spyder project settings
+.spyderproject
+.spyproject
+
+# Rope project settings
+.ropeproject
+
+# mkdocs documentation
+/site
+
+# mypy
+.mypy_cache/
+.dmypy.json
+dmypy.json
+
+# Pyre type checker
+.pyre/
+
+# PyCharm project folder
+.idea/
+
+# Ignore videos
+videos/
+
+# Ignore pickles
+*pkl
+
+# Ignore h5f weight files
+*.h5f